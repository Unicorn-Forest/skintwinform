--- conflicted
+++ resolved
@@ -1,11 +1,6 @@
 /**
-<<<<<<< HEAD
  * Single-user configuration for Skin Twin mode
  * This file contains settings and utilities for running bolt.diy in single-user mode
-=======
- * Single-user configuration for SKIN-TWIN mode
- * This file contains settings and utilities for running skin.twin in single-user mode
->>>>>>> 9f1b7f4c
  */
 
 // Environment variables for single-user mode
@@ -32,15 +27,15 @@
   hideMultiUserUI: true,
   hideCloudDeploymentOptions: true,
 
-<<<<<<< HEAD
+//<<<<<<< codex/update-configuration-files
   // Skin Twin specific settings
-  assistantName: 'Skin Twin',
-  assistantDescription: 'Personal AI Skincare Assistant',
-=======
+//  assistantName: 'Skin Twin',
+//  assistantDescription: 'Personal AI Skincare Assistant',
+//=======
   // SKIN-TWIN specific settings
   assistantName: 'SKIN-TWIN',
   assistantDescription: 'Virtual Turbo Reactor Formulation Vessel',
->>>>>>> 9f1b7f4c
+//>>>>>>> main
 };
 
 export default singleUserConfig;